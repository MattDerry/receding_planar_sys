--- conflicted
+++ resolved
@@ -60,16 +60,10 @@
 
     <!-- interactive marker nodes -->
     <group if="$(arg interactive)">
-<<<<<<< HEAD
-      <group if="$(arg joy)">
-        <node pkg="receding_planar_sys" name="joystick_marker_ref_gen" type="joystick_marker_ref_gen.py" output="screen" respawn="true" />
-      </group>
-=======
       <node pkg="receding_planar_sys" name="joystick_marker_ref_gen" type="joystick_marker_ref_gen.py" output="screen" respawn="true" />
 	  <node pkg="joy" type="joy_node" name="joystick_node" output="screen" respawn="true">
 		<param name="dev" value="/dev/input/js2"/>
 	  </node>
->>>>>>> 5cccbccc
       <!-- <group unless="$(arg joy)">
            <node pkg="receding_planar_sys" name="interactive_marker" type="interactive_marker_ref_gen" output="screen" respawn="true" />
 		   </group> -->
@@ -82,11 +76,7 @@
     <!-- load parameters for the limits of the world -->
     <rosparam command="load" file="$(find receding_planar_sys)/launch/task_definitions.yaml" />
     <!-- load parameters for the user trust history -->
-<<<<<<< HEAD
     <rosparam command="load" file="$(find receding_planar_sys)/data/user_trust_history.yaml" />
-=======
-    <rosparam command="load" file="$(find receding_planar_sys)/launch/user_trust_history.yaml" />
->>>>>>> 5cccbccc
 
     <node pkg="receding_planar_sys" name="crane_task_coordinator" type="crane_task_definition.py" output="screen" respawn="true" />
     <node pkg="joy" type="joy_node" name="joystick_node" output="screen" respawn="true"/>
@@ -94,9 +84,6 @@
 
   <!-- start up emergency stop stuff -->
   <group if="$(arg joy)">
-<<<<<<< HEAD
-
-=======
 	<node pkg="joy" type="joy_node" name="joystick_estop" output="screen" respawn="true">
 	  <param name="dev" value="/dev/input/js1"/>
 	  <remap from="joy" to="joy_emergency" />
@@ -105,7 +92,6 @@
 		  output="screen" respawn="true">
 	  <remap from="joy" to="joy_emergency" />
 	</node>
->>>>>>> 5cccbccc
   </group>
 
   <!-- start up the keyboard node -->
