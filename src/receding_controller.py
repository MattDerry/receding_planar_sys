--- conflicted
+++ resolved
@@ -261,53 +261,6 @@
         else:
             self.callback_count += 1
             zk = tools.config_to_array(self.system, data)
-<<<<<<< HEAD
-            # send old value to robot:
-            self.convert_and_send_input(self.Uprev, self.Ukey) # instead of Uprev, could this come from the estimate from the EKF?
-            try:
-                # get updated estimate
-                # self.ekf.step_filter(zk, Winc=np.zeros(self.dsys.nX), u=self.Uprev)
-                # publish filtered and reference:
-                # xref,uref = rm.calc_reference_traj(self.dsys, [self.callback_count*self.dt])
-                # self.publish_state_and_config(data, self.ekf.xkk, xref[0])
-                # get prediction of where we will be in +dt seconds
-                # self.dsyssim.set(self.ekf.xkk, self.Ukey, 0)
-                # Xstart = self.dsyssim.f()
-                # get reference traj
-                ttmp = self.twin + (self.callback_count + 1)*self.dt
-                Xref, Uref = rm.calc_reference_traj(self.dsys, ttmp)
-                # get initial guess
-                # X0, U0 = op.calc_initial_guess(self.dsys, Xstart, Xref, Uref)
-                # add path information:
-                # self.add_to_path_vectors(data, Xref[0], Xstart)
-                # optimize
-                # err,X,U =  self.optimizer.optimize_window(self.Qcost, self.Rcost,
-                #                                             Xref, Uref, X0, U0)
-                # if err: rospy.logwarn("Received an error from optimizer!")
-            except ValueError as e:
-                rospy.logerr("Threw ValueError exception in receding_controller's meascb:")
-                rospy.logerr("Error: {0}".format(e.message))
-                try:
-                    self.op_change_client(OperatingCondition(OperatingCondition.EMERGENCY))
-                except rospy.ServiceException, e:
-                    rospy.loginfo("Service did not process request: %s"%str(e))
-                self.stop_robots()
-            except sd.trep.ConvergenceError as e:
-                rospy.logerr("Threw ConvergenceError exception in receding_controller's meascb:")
-                rospy.logerr("Error: {0}".format(e.message))
-                try:
-                    self.op_change_client(OperatingCondition(OperatingCondition.EMERGENCY))
-                except rospy.ServiceException, e:
-                    rospy.loginfo("Service did not process request: %s"%str(e))
-                self.stop_robots()
-            except:
-                rospy.logerr("Unknown exception!")
-                try:
-                    self.op_change_client(OperatingCondition(OperatingCondition.EMERGENCY))
-                except rospy.ServiceException, e:
-                    rospy.loginfo("Service did not process request: %s"%str(e))
-                self.stop_robots()
-=======
             # get updated estimate
             self.ekf.step_filter(zk, Winc=np.zeros(self.dsys.nX), u=self.Uprev)
             # send old value to robot:
@@ -330,7 +283,6 @@
                                                         Xref, Uref, X0, U0)
             if err:
                 rospy.logwarn("Received an error from optimizer!")
->>>>>>> 71bf14dd
             # store data:
             self.Uprev = self.Ukey
             ## self.Ukey = U
